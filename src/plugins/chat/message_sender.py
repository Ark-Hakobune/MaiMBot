import asyncio
import time
from typing import Dict, List, Optional, Union

from loguru import logger
from nonebot.adapters.onebot.v11 import Bot

from .message_cq import MessageSendCQ
from .message import MessageSending, MessageThinking, MessageSet
from .storage import MessageStorage
from .config import global_config
<<<<<<< HEAD
from .chat_stream import chat_manager
from .utils import truncate_message
=======
>>>>>>> ed18f2e9


class Message_Sender:
    """发送器"""

    def __init__(self):
        self.message_interval = (0.5, 1)  # 消息间隔时间范围(秒)
        self.last_send_time = 0
        self._current_bot = None

    def set_bot(self, bot: Bot):
        """设置当前bot实例"""
        self._current_bot = bot

    async def send_message(
            self,
            message: MessageSending,
    ) -> None:
        """发送消息"""
        if isinstance(message, MessageSending):
            message_json = message.to_dict()
            message_send=MessageSendCQ(
                data=message_json
            )

            message_preview = truncate_message(message.processed_plain_text)

            if message_send.message_info.group_info:
                try:
                    await self._current_bot.send_group_msg(
                        group_id=message.message_info.group_info.group_id,
                        message=message_send.raw_message,
                        auto_escape=False
                    )
                    logger.success(f"[调试] 发送消息“{message_preview}”成功")
                except Exception as e:
                    logger.error(f"[调试] 发生错误 {e}")
                    logger.error(f"[调试] 发送消息“{message_preview}”失败")
            else:
                try:
                    await self._current_bot.send_private_msg(
                        user_id=message.message_info.user_info.user_id,
                        message=message_send.raw_message,
                        auto_escape=False
                    )
                    logger.success(f"[调试] 发送消息“{message_preview}”成功")
                except Exception as e:
                    logger.error(f"[调试] 发生错误 {e}")
                    logger.error(f"[调试] 发送消息“{message_preview}”失败")


class MessageContainer:
    """单个聊天流的发送/思考消息容器"""
    def __init__(self, chat_id: str, max_size: int = 100):
        self.chat_id = chat_id
        self.max_size = max_size
        self.messages = []
        self.last_send_time = 0
        self.thinking_timeout = 20  # 思考超时时间（秒）
        
    def get_timeout_messages(self) -> List[MessageSending]:
        """获取所有超时的Message_Sending对象（思考时间超过30秒），按thinking_start_time排序"""
        current_time = time.time()
        timeout_messages = []

        for msg in self.messages:
            if isinstance(msg, MessageSending):
                if current_time - msg.thinking_start_time > self.thinking_timeout:
                    timeout_messages.append(msg)

        # 按thinking_start_time排序，时间早的在前面
        timeout_messages.sort(key=lambda x: x.thinking_start_time)

        return timeout_messages
        
    def get_earliest_message(self) -> Optional[Union[MessageThinking, MessageSending]]:
        """获取thinking_start_time最早的消息对象"""
        if not self.messages:
            return None
        earliest_time = float('inf')
        earliest_message = None
        for msg in self.messages:
            msg_time = msg.thinking_start_time
            if msg_time < earliest_time:
                earliest_time = msg_time
                earliest_message = msg
        return earliest_message
        
    def add_message(self, message: Union[MessageThinking, MessageSending]) -> None:
        """添加消息到队列"""
        if isinstance(message, MessageSet):
            for single_message in message.messages:
                self.messages.append(single_message)
        else:
            self.messages.append(message)
            
    def remove_message(self, message: Union[MessageThinking, MessageSending]) -> bool:
        """移除消息，如果消息存在则返回True，否则返回False"""
        try:
            if message in self.messages:
                self.messages.remove(message)
                return True
            return False
        except Exception:
            logger.exception("移除消息时发生错误")
            return False

    def has_messages(self) -> bool:
        """检查是否有待发送的消息"""
        return bool(self.messages)
        
    def get_all_messages(self) -> List[Union[MessageSending, MessageThinking]]:
        """获取所有消息"""
        return list(self.messages)


class MessageManager:
    """管理所有聊天流的消息容器"""
    def __init__(self):
        self.containers: Dict[str, MessageContainer] = {}  # chat_id -> MessageContainer
        self.storage = MessageStorage()
        self._running = True
        
    def get_container(self, chat_id: str) -> MessageContainer:
        """获取或创建聊天流的消息容器"""
        if chat_id not in self.containers:
            self.containers[chat_id] = MessageContainer(chat_id)
        return self.containers[chat_id]
        
    def add_message(self, message: Union[MessageThinking, MessageSending, MessageSet]) -> None:
        chat_stream = message.chat_stream
        if not chat_stream:
            raise ValueError("无法找到对应的聊天流")
        container = self.get_container(chat_stream.stream_id)
        container.add_message(message)
        
    async def process_chat_messages(self, chat_id: str):
        """处理聊天流消息"""
        container = self.get_container(chat_id)
        if container.has_messages():
            # print(f"处理有message的容器chat_id: {chat_id}")
            message_earliest = container.get_earliest_message()
            
            if isinstance(message_earliest, MessageThinking):
                message_earliest.update_thinking_time()
                thinking_time = message_earliest.thinking_time
                print(f"消息正在思考中，已思考{int(thinking_time)}秒\r", end='', flush=True)

                # 检查是否超时
                if thinking_time > global_config.thinking_timeout:
                    logger.warning(f"消息思考超时({thinking_time}秒)，移除该消息")
                    container.remove_message(message_earliest)
            else:
                
                if message_earliest.is_head and message_earliest.update_thinking_time() > 30:
                    await message_sender.send_message(message_earliest.set_reply())
                else:
                    await message_sender.send_message(message_earliest)
                await message_earliest.process()
                
                print(f"\033[1;34m[调试]\033[0m 消息“{truncate_message(message_earliest.processed_plain_text)}”正在发送中")
                
                await self.storage.store_message(message_earliest, message_earliest.chat_stream,None)
                
                container.remove_message(message_earliest)
            
            message_timeout = container.get_timeout_messages()
            if message_timeout:
                logger.warning(f"发现{len(message_timeout)}条超时消息")
                for msg in message_timeout:
                    if msg == message_earliest:
                        continue
                        
                    try:
                        if msg.is_head and msg.update_thinking_time() > 30:
                            await message_sender.send_message(msg.set_reply())
                        else:
                            await message_sender.send_message(msg)
                        
                        # if msg.is_emoji:
                        #     msg.processed_plain_text = "[表情包]"
                        await msg.process()
                        await self.storage.store_message(msg,msg.chat_stream, None)
                        
                        if not container.remove_message(msg):
                            logger.warning("尝试删除不存在的消息")
                    except Exception:
                        logger.exception("处理超时消息时发生错误")
                        continue

    async def start_processor(self):
        """启动消息处理器"""
        while self._running:
            await asyncio.sleep(1)
            tasks = []
            for chat_id in self.containers.keys():
                tasks.append(self.process_chat_messages(chat_id))
            
            await asyncio.gather(*tasks)


# 创建全局消息管理器实例
message_manager = MessageManager()
# 创建全局发送器实例
message_sender = Message_Sender()<|MERGE_RESOLUTION|>--- conflicted
+++ resolved
@@ -9,11 +9,7 @@
 from .message import MessageSending, MessageThinking, MessageSet
 from .storage import MessageStorage
 from .config import global_config
-<<<<<<< HEAD
-from .chat_stream import chat_manager
 from .utils import truncate_message
-=======
->>>>>>> ed18f2e9
 
 
 class Message_Sender:
